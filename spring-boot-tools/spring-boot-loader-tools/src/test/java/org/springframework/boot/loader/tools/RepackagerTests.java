--- conflicted
+++ resolved
@@ -410,7 +410,6 @@
 	}
 
 	@Test
-<<<<<<< HEAD
 	public void addLauncherScript() throws Exception {
 		this.testJarFile.addClass("a/b/C.class", ClassWithMainMethod.class);
 		File source = this.testJarFile.getFile();
@@ -428,7 +427,10 @@
 		}
 		catch (UnsupportedOperationException ex) {
 			// Probably running the test on Windows
-=======
+		}
+	}
+
+	@Test
 	public void unpackLibrariesTakePrecedenceOverExistingSourceEntries() throws Exception {
 		final TestJarFile nested = new TestJarFile(this.temporaryFolder);
 		nested.addClass("a/b/C.class", ClassWithoutMainMethod.class);
@@ -488,7 +490,6 @@
 		}
 		finally {
 			jarFile.close();
->>>>>>> 68e54e1d
 		}
 	}
 
