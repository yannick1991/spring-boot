--- conflicted
+++ resolved
@@ -68,226 +68,123 @@
 
 	@Test
 	public void createFromConfigClass() {
-		this.contextRunner.withPropertyValues("spring.thymeleaf.suffix:.html")
-				.run((context) -> {
-					TemplateEngine engine = context.getBean(TemplateEngine.class);
-					Context attrs = new Context(Locale.UK,
-							Collections.singletonMap("foo", "bar"));
-					String result = engine.process("template", attrs).trim();
-					assertThat(result).isEqualTo("<html>bar</html>");
-				});
+		this.contextRunner.withPropertyValues("spring.thymeleaf.suffix:.html").run((context) -> {
+			TemplateEngine engine = context.getBean(TemplateEngine.class);
+			Context attrs = new Context(Locale.UK, Collections.singletonMap("foo", "bar"));
+			String result = engine.process("template", attrs).trim();
+			assertThat(result).isEqualTo("<html>bar</html>");
+		});
 	}
 
 	@Test
 	public void overrideCharacterEncoding() {
-<<<<<<< HEAD
-		this.contextRunner.withPropertyValues("spring.thymeleaf.encoding:UTF-16")
-				.run((context) -> {
-					ITemplateResolver resolver = context.getBean(ITemplateResolver.class);
-					assertThat(resolver)
-							.isInstanceOf(SpringResourceTemplateResolver.class);
-					assertThat(((SpringResourceTemplateResolver) resolver)
-							.getCharacterEncoding()).isEqualTo("UTF-16");
-					ThymeleafReactiveViewResolver views = context
-							.getBean(ThymeleafReactiveViewResolver.class);
-					assertThat(views.getDefaultCharset().name()).isEqualTo("UTF-16");
-				});
-=======
-		load(BaseConfiguration.class, "spring.thymeleaf.encoding:UTF-16");
-		ITemplateResolver resolver = this.context.getBean(ITemplateResolver.class);
-		assertThat(resolver instanceof SpringResourceTemplateResolver).isTrue();
-		assertThat(((SpringResourceTemplateResolver) resolver).getCharacterEncoding()).isEqualTo("UTF-16");
-		ThymeleafReactiveViewResolver views = this.context.getBean(ThymeleafReactiveViewResolver.class);
-		assertThat(views.getDefaultCharset().name()).isEqualTo("UTF-16");
->>>>>>> c6c139d9
+		this.contextRunner.withPropertyValues("spring.thymeleaf.encoding:UTF-16").run((context) -> {
+			ITemplateResolver resolver = context.getBean(ITemplateResolver.class);
+			assertThat(resolver).isInstanceOf(SpringResourceTemplateResolver.class);
+			assertThat(((SpringResourceTemplateResolver) resolver).getCharacterEncoding()).isEqualTo("UTF-16");
+			ThymeleafReactiveViewResolver views = context.getBean(ThymeleafReactiveViewResolver.class);
+			assertThat(views.getDefaultCharset().name()).isEqualTo("UTF-16");
+		});
 	}
 
 	@Test
 	public void overrideMediaTypes() {
-<<<<<<< HEAD
-		this.contextRunner
-				.withPropertyValues(
-						"spring.thymeleaf.reactive.media-types:text/html,text/plain")
-				.run((context) -> assertThat(
-						context.getBean(ThymeleafReactiveViewResolver.class)
-								.getSupportedMediaTypes()).contains(MediaType.TEXT_HTML,
-										MediaType.TEXT_PLAIN));
-=======
-		load(BaseConfiguration.class, "spring.thymeleaf.reactive.media-types:text/html,text/plain");
-		ThymeleafReactiveViewResolver views = this.context.getBean(ThymeleafReactiveViewResolver.class);
-		assertThat(views.getSupportedMediaTypes()).contains(MediaType.TEXT_HTML, MediaType.TEXT_PLAIN);
->>>>>>> c6c139d9
+		this.contextRunner.withPropertyValues("spring.thymeleaf.reactive.media-types:text/html,text/plain").run(
+				(context) -> assertThat(context.getBean(ThymeleafReactiveViewResolver.class).getSupportedMediaTypes())
+						.contains(MediaType.TEXT_HTML, MediaType.TEXT_PLAIN));
 	}
 
 	@Test
 	public void overrideTemplateResolverOrder() {
 		this.contextRunner.withPropertyValues("spring.thymeleaf.templateResolverOrder:25")
+				.run((context) -> assertThat(context.getBean(ITemplateResolver.class).getOrder())
+						.isEqualTo(Integer.valueOf(25)));
+	}
+
+	@Test
+	public void overrideViewNames() {
+		this.contextRunner.withPropertyValues("spring.thymeleaf.viewNames:foo,bar")
+				.run((context) -> assertThat(context.getBean(ThymeleafReactiveViewResolver.class).getViewNames())
+						.isEqualTo(new String[] { "foo", "bar" }));
+	}
+
+	@Test
+	public void overrideMaxChunkSize() {
+		this.contextRunner.withPropertyValues("spring.thymeleaf.reactive.maxChunkSize:8KB")
 				.run((context) -> assertThat(
-						context.getBean(ITemplateResolver.class).getOrder())
-								.isEqualTo(Integer.valueOf(25)));
-	}
-
-	@Test
-	public void overrideViewNames() {
-<<<<<<< HEAD
-		this.contextRunner.withPropertyValues("spring.thymeleaf.viewNames:foo,bar")
-				.run((context) -> assertThat(context
-						.getBean(ThymeleafReactiveViewResolver.class).getViewNames())
-								.isEqualTo(new String[] { "foo", "bar" }));
-=======
-		load(BaseConfiguration.class, "spring.thymeleaf.viewNames:foo,bar");
-		ThymeleafReactiveViewResolver views = this.context.getBean(ThymeleafReactiveViewResolver.class);
-		assertThat(views.getViewNames()).isEqualTo(new String[] { "foo", "bar" });
->>>>>>> c6c139d9
-	}
-
-	@Test
-	public void overrideMaxChunkSize() {
-<<<<<<< HEAD
-		this.contextRunner
-				.withPropertyValues("spring.thymeleaf.reactive.maxChunkSize:8KB")
+						context.getBean(ThymeleafReactiveViewResolver.class).getResponseMaxChunkSizeBytes())
+								.isEqualTo(Integer.valueOf(8192)));
+	}
+
+	@Test
+	public void overrideFullModeViewNames() {
+		this.contextRunner.withPropertyValues("spring.thymeleaf.reactive.fullModeViewNames:foo,bar").run(
+				(context) -> assertThat(context.getBean(ThymeleafReactiveViewResolver.class).getFullModeViewNames())
+						.isEqualTo(new String[] { "foo", "bar" }));
+	}
+
+	@Test
+	public void overrideChunkedModeViewNames() {
+		this.contextRunner.withPropertyValues("spring.thymeleaf.reactive.chunkedModeViewNames:foo,bar").run(
+				(context) -> assertThat(context.getBean(ThymeleafReactiveViewResolver.class).getChunkedModeViewNames())
+						.isEqualTo(new String[] { "foo", "bar" }));
+	}
+
+	@Test
+	public void overrideEnableSpringElCompiler() {
+		this.contextRunner.withPropertyValues("spring.thymeleaf.enable-spring-el-compiler:true").run(
+				(context) -> assertThat(context.getBean(SpringWebFluxTemplateEngine.class).getEnableSpringELCompiler())
+						.isTrue());
+	}
+
+	@Test
+	public void enableSpringElCompilerIsDisabledByDefault() {
+		this.contextRunner.run(
+				(context) -> assertThat(context.getBean(SpringWebFluxTemplateEngine.class).getEnableSpringELCompiler())
+						.isFalse());
+	}
+
+	@Test
+	public void overrideRenderHiddenMarkersBeforeCheckboxes() {
+		this.contextRunner.withPropertyValues("spring.thymeleaf.render-hidden-markers-before-checkboxes:true")
 				.run((context) -> assertThat(
-						context.getBean(ThymeleafReactiveViewResolver.class)
-								.getResponseMaxChunkSizeBytes())
-										.isEqualTo(Integer.valueOf(8192)));
-=======
-		load(BaseConfiguration.class, "spring.thymeleaf.reactive.maxChunkSize:8192");
-		ThymeleafReactiveViewResolver views = this.context.getBean(ThymeleafReactiveViewResolver.class);
-		assertThat(views.getResponseMaxChunkSizeBytes()).isEqualTo(Integer.valueOf(8192));
->>>>>>> c6c139d9
-	}
-
-	@Test
-	public void overrideFullModeViewNames() {
-<<<<<<< HEAD
-		this.contextRunner
-				.withPropertyValues("spring.thymeleaf.reactive.fullModeViewNames:foo,bar")
-				.run((context) -> assertThat(
-						context.getBean(ThymeleafReactiveViewResolver.class)
-								.getFullModeViewNames())
-										.isEqualTo(new String[] { "foo", "bar" }));
-=======
-		load(BaseConfiguration.class, "spring.thymeleaf.reactive.fullModeViewNames:foo,bar");
-		ThymeleafReactiveViewResolver views = this.context.getBean(ThymeleafReactiveViewResolver.class);
-		assertThat(views.getFullModeViewNames()).isEqualTo(new String[] { "foo", "bar" });
->>>>>>> c6c139d9
-	}
-
-	@Test
-	public void overrideChunkedModeViewNames() {
-<<<<<<< HEAD
-		this.contextRunner
-				.withPropertyValues(
-						"spring.thymeleaf.reactive.chunkedModeViewNames:foo,bar")
-				.run((context) -> assertThat(
-						context.getBean(ThymeleafReactiveViewResolver.class)
-								.getChunkedModeViewNames())
-										.isEqualTo(new String[] { "foo", "bar" }));
-=======
-		load(BaseConfiguration.class, "spring.thymeleaf.reactive.chunkedModeViewNames:foo,bar");
-		ThymeleafReactiveViewResolver views = this.context.getBean(ThymeleafReactiveViewResolver.class);
-		assertThat(views.getChunkedModeViewNames()).isEqualTo(new String[] { "foo", "bar" });
->>>>>>> c6c139d9
-	}
-
-	@Test
-	public void overrideEnableSpringElCompiler() {
-<<<<<<< HEAD
-		this.contextRunner
-				.withPropertyValues("spring.thymeleaf.enable-spring-el-compiler:true")
-				.run((context) -> assertThat(
-						context.getBean(SpringWebFluxTemplateEngine.class)
-								.getEnableSpringELCompiler()).isTrue());
-=======
-		load(BaseConfiguration.class, "spring.thymeleaf.enable-spring-el-compiler:true");
-		assertThat(this.context.getBean(SpringWebFluxTemplateEngine.class).getEnableSpringELCompiler()).isTrue();
->>>>>>> c6c139d9
-	}
-
-	@Test
-	public void enableSpringElCompilerIsDisabledByDefault() {
-<<<<<<< HEAD
-		this.contextRunner.run(
-				(context) -> assertThat(context.getBean(SpringWebFluxTemplateEngine.class)
-						.getEnableSpringELCompiler()).isFalse());
-	}
-
-	@Test
-	public void overrideRenderHiddenMarkersBeforeCheckboxes() {
-		this.contextRunner
-				.withPropertyValues(
-						"spring.thymeleaf.render-hidden-markers-before-checkboxes:true")
-				.run((context) -> assertThat(
-						context.getBean(SpringWebFluxTemplateEngine.class)
-								.getRenderHiddenMarkersBeforeCheckboxes()).isTrue());
+						context.getBean(SpringWebFluxTemplateEngine.class).getRenderHiddenMarkersBeforeCheckboxes())
+								.isTrue());
 	}
 
 	@Test
 	public void enableRenderHiddenMarkersBeforeCheckboxesIsDisabledByDefault() {
-		this.contextRunner.run(
-				(context) -> assertThat(context.getBean(SpringWebFluxTemplateEngine.class)
-						.getRenderHiddenMarkersBeforeCheckboxes()).isFalse());
-=======
-		load(BaseConfiguration.class);
-		assertThat(this.context.getBean(SpringWebFluxTemplateEngine.class).getEnableSpringELCompiler()).isFalse();
->>>>>>> c6c139d9
+		this.contextRunner.run((context) -> assertThat(
+				context.getBean(SpringWebFluxTemplateEngine.class).getRenderHiddenMarkersBeforeCheckboxes()).isFalse());
 	}
 
 	@Test
 	public void templateLocationDoesNotExist() {
-<<<<<<< HEAD
-		this.contextRunner
-				.withPropertyValues(
-						"spring.thymeleaf.prefix:classpath:/no-such-directory/")
-				.run((context) -> this.output
-						.expect(containsString("Cannot find template location")));
-=======
-		load(BaseConfiguration.class, "spring.thymeleaf.prefix:classpath:/no-such-directory/");
-		this.output.expect(containsString("Cannot find template location"));
->>>>>>> c6c139d9
+		this.contextRunner.withPropertyValues("spring.thymeleaf.prefix:classpath:/no-such-directory/")
+				.run((context) -> this.output.expect(containsString("Cannot find template location")));
 	}
 
 	@Test
 	public void templateLocationEmpty() {
 		new File("target/test-classes/templates/empty-directory").mkdir();
-<<<<<<< HEAD
-		this.contextRunner
-				.withPropertyValues(
-						"spring.thymeleaf.prefix:classpath:/templates/empty-directory/")
-				.run((context) -> this.output
-						.expect(not(containsString("Cannot find template location"))));
-=======
-		load(BaseConfiguration.class, "spring.thymeleaf.prefix:classpath:/templates/empty-directory/");
-		this.output.expect(not(containsString("Cannot find template location")));
->>>>>>> c6c139d9
+		this.contextRunner.withPropertyValues("spring.thymeleaf.prefix:classpath:/templates/empty-directory/")
+				.run((context) -> this.output.expect(not(containsString("Cannot find template location"))));
 	}
 
 	@Test
 	public void useDataDialect() {
-<<<<<<< HEAD
-		this.contextRunner.run((context) -> {
-			ISpringWebFluxTemplateEngine engine = context
-					.getBean(ISpringWebFluxTemplateEngine.class);
-			Context attrs = new Context(Locale.UK,
-					Collections.singletonMap("foo", "bar"));
+		this.contextRunner.run((context) -> {
+			ISpringWebFluxTemplateEngine engine = context.getBean(ISpringWebFluxTemplateEngine.class);
+			Context attrs = new Context(Locale.UK, Collections.singletonMap("foo", "bar"));
 			String result = engine.process("data-dialect", attrs).trim();
 			assertThat(result).isEqualTo("<html><body data-foo=\"bar\"></body></html>");
 		});
-=======
-		load(BaseConfiguration.class);
-		ISpringWebFluxTemplateEngine engine = this.context.getBean(ISpringWebFluxTemplateEngine.class);
-		Context attrs = new Context(Locale.UK, Collections.singletonMap("foo", "bar"));
-		String result = engine.process("data-dialect", attrs).trim();
-		assertThat(result).isEqualTo("<html><body data-foo=\"bar\"></body></html>");
->>>>>>> c6c139d9
 	}
 
 	@Test
 	public void useJava8TimeDialect() {
-<<<<<<< HEAD
-		this.contextRunner.run((context) -> {
-			ISpringWebFluxTemplateEngine engine = context
-					.getBean(ISpringWebFluxTemplateEngine.class);
+		this.contextRunner.run((context) -> {
+			ISpringWebFluxTemplateEngine engine = context.getBean(ISpringWebFluxTemplateEngine.class);
 			Context attrs = new Context(Locale.UK);
 			String result = engine.process("java8time-dialect", attrs).trim();
 			assertThat(result).isEqualTo("<html><body>2015-11-24</body></html>");
@@ -297,28 +194,21 @@
 	@Test
 	public void useSecurityDialect() {
 		this.contextRunner.run((context) -> {
-			ISpringWebFluxTemplateEngine engine = context
-					.getBean(ISpringWebFluxTemplateEngine.class);
-			MockServerWebExchange exchange = MockServerWebExchange
-					.from(MockServerHttpRequest.get("/test").build());
-			exchange.getAttributes().put(
-					SpringSecurityContextUtils.SECURITY_CONTEXT_MODEL_ATTRIBUTE_NAME,
-					new SecurityContextImpl(
-							new TestingAuthenticationToken("alice", "admin")));
+			ISpringWebFluxTemplateEngine engine = context.getBean(ISpringWebFluxTemplateEngine.class);
+			MockServerWebExchange exchange = MockServerWebExchange.from(MockServerHttpRequest.get("/test").build());
+			exchange.getAttributes().put(SpringSecurityContextUtils.SECURITY_CONTEXT_MODEL_ATTRIBUTE_NAME,
+					new SecurityContextImpl(new TestingAuthenticationToken("alice", "admin")));
 			IContext attrs = new SpringWebFluxContext(exchange);
 			String result = engine.process("security-dialect", attrs);
-			assertThat(result).isEqualTo("<html><body><div>alice</div></body></html>"
-					+ System.lineSeparator());
+			assertThat(result).isEqualTo("<html><body><div>alice</div></body></html>" + System.lineSeparator());
 		});
 	}
 
 	@Test
 	public void renderTemplate() {
 		this.contextRunner.run((context) -> {
-			ISpringWebFluxTemplateEngine engine = context
-					.getBean(ISpringWebFluxTemplateEngine.class);
-			Context attrs = new Context(Locale.UK,
-					Collections.singletonMap("foo", "bar"));
+			ISpringWebFluxTemplateEngine engine = context.getBean(ISpringWebFluxTemplateEngine.class);
+			Context attrs = new Context(Locale.UK, Collections.singletonMap("foo", "bar"));
 			String result = engine.process("home", attrs).trim();
 			assertThat(result).isEqualTo("<html><body>bar</body></html>");
 		});
@@ -327,48 +217,9 @@
 	@Test
 	public void layoutDialectCanBeCustomized() {
 		this.contextRunner.withUserConfiguration(LayoutDialectConfiguration.class)
-				.run((context) -> assertThat(ReflectionTestUtils.getField(
-						context.getBean(LayoutDialect.class), "sortingStrategy"))
+				.run((context) -> assertThat(
+						ReflectionTestUtils.getField(context.getBean(LayoutDialect.class), "sortingStrategy"))
 								.isInstanceOf(GroupingStrategy.class));
-=======
-		load(BaseConfiguration.class);
-		ISpringWebFluxTemplateEngine engine = this.context.getBean(ISpringWebFluxTemplateEngine.class);
-		Context attrs = new Context(Locale.UK);
-		String result = engine.process("java8time-dialect", attrs).trim();
-		assertThat(result).isEqualTo("<html><body>2015-11-24</body></html>");
-	}
-
-	@Test
-	public void renderTemplate() {
-		load(BaseConfiguration.class);
-		ISpringWebFluxTemplateEngine engine = this.context.getBean(ISpringWebFluxTemplateEngine.class);
-		Context attrs = new Context(Locale.UK, Collections.singletonMap("foo", "bar"));
-		String result = engine.process("home", attrs).trim();
-		assertThat(result).isEqualTo("<html><body>bar</body></html>");
-	}
-
-	@Test
-	public void layoutDialectCanBeCustomized() {
-		load(LayoutDialectConfiguration.class);
-		LayoutDialect layoutDialect = this.context.getBean(LayoutDialect.class);
-		assertThat(ReflectionTestUtils.getField(layoutDialect, "sortingStrategy")).isInstanceOf(GroupingStrategy.class);
-	}
-
-	private void load(Class<?> config, String... envVariables) {
-		this.context = new AnnotationConfigReactiveWebApplicationContext();
-		TestPropertyValues.of(envVariables).applyTo(this.context);
-		if (config != null) {
-			this.context.register(config);
-		}
-		this.context.register(config);
-		this.context.refresh();
-	}
-
-	@Configuration
-	@ImportAutoConfiguration({ ThymeleafAutoConfiguration.class, PropertyPlaceholderAutoConfiguration.class })
-	protected static class BaseConfiguration {
-
->>>>>>> c6c139d9
 	}
 
 	@Configuration
