/*
 * Copyright 2012-2018 the original author or authors.
 *
 * Licensed under the Apache License, Version 2.0 (the "License");
 * you may not use this file except in compliance with the License.
 * You may obtain a copy of the License at
 *
 *      http://www.apache.org/licenses/LICENSE-2.0
 *
 * Unless required by applicable law or agreed to in writing, software
 * distributed under the License is distributed on an "AS IS" BASIS,
 * WITHOUT WARRANTIES OR CONDITIONS OF ANY KIND, either express or implied.
 * See the License for the specific language governing permissions and
 * limitations under the License.
 */

package org.springframework.boot.autoconfigure.web.servlet;

import java.util.Arrays;
import java.util.List;

import javax.servlet.MultipartConfigElement;
import javax.servlet.ServletRegistration;

import org.springframework.beans.factory.ObjectProvider;
import org.springframework.beans.factory.config.ConfigurableListableBeanFactory;
import org.springframework.boot.autoconfigure.AutoConfigureAfter;
import org.springframework.boot.autoconfigure.AutoConfigureOrder;
import org.springframework.boot.autoconfigure.EnableAutoConfiguration;
import org.springframework.boot.autoconfigure.condition.ConditionMessage;
import org.springframework.boot.autoconfigure.condition.ConditionMessage.Style;
import org.springframework.boot.autoconfigure.condition.ConditionOutcome;
import org.springframework.boot.autoconfigure.condition.ConditionalOnBean;
import org.springframework.boot.autoconfigure.condition.ConditionalOnClass;
import org.springframework.boot.autoconfigure.condition.ConditionalOnMissingBean;
import org.springframework.boot.autoconfigure.condition.ConditionalOnSingleCandidate;
import org.springframework.boot.autoconfigure.condition.ConditionalOnWebApplication;
import org.springframework.boot.autoconfigure.condition.ConditionalOnWebApplication.Type;
import org.springframework.boot.autoconfigure.condition.SpringBootCondition;
import org.springframework.boot.context.properties.EnableConfigurationProperties;
import org.springframework.boot.web.servlet.ServletRegistrationBean;
import org.springframework.boot.web.servlet.support.SpringBootServletInitializer;
import org.springframework.context.annotation.Bean;
import org.springframework.context.annotation.ConditionContext;
import org.springframework.context.annotation.Conditional;
import org.springframework.context.annotation.Configuration;
import org.springframework.context.annotation.Import;
import org.springframework.core.Ordered;
import org.springframework.core.annotation.Order;
import org.springframework.core.type.AnnotatedTypeMetadata;
import org.springframework.web.multipart.MultipartResolver;
import org.springframework.web.servlet.DispatcherServlet;

/**
 * {@link EnableAutoConfiguration Auto-configuration} for the Spring
 * {@link DispatcherServlet}. Should work for a standalone application where an embedded
 * web server is already present and also for a deployable application using
 * {@link SpringBootServletInitializer}.
 *
 * @author Phillip Webb
 * @author Dave Syer
 * @author Stephane Nicoll
 * @author Brian Clozel
 */
@AutoConfigureOrder(Ordered.HIGHEST_PRECEDENCE)
@Configuration
@ConditionalOnWebApplication(type = Type.SERVLET)
@ConditionalOnClass(DispatcherServlet.class)
@AutoConfigureAfter(ServletWebServerFactoryAutoConfiguration.class)
public class DispatcherServletAutoConfiguration {

	/*
	 * The bean name for a DispatcherServlet that will be mapped to the root URL "/"
	 */
	public static final String DEFAULT_DISPATCHER_SERVLET_BEAN_NAME = "dispatcherServlet";

	/*
	 * The bean name for a ServletRegistrationBean for the DispatcherServlet "/"
	 */
	public static final String DEFAULT_DISPATCHER_SERVLET_REGISTRATION_BEAN_NAME = "dispatcherServletRegistration";

	@Configuration
	@Conditional(DefaultDispatcherServletCondition.class)
	@ConditionalOnClass(ServletRegistration.class)
	@EnableConfigurationProperties(WebMvcProperties.class)
	protected static class DispatcherServletConfiguration {

		private final WebMvcProperties webMvcProperties;

		public DispatcherServletConfiguration(WebMvcProperties webMvcProperties) {
			this.webMvcProperties = webMvcProperties;
		}

		@Bean(name = DEFAULT_DISPATCHER_SERVLET_BEAN_NAME)
		public DispatcherServlet dispatcherServlet() {
			DispatcherServlet dispatcherServlet = new DispatcherServlet();
			dispatcherServlet.setDispatchOptionsRequest(
					this.webMvcProperties.isDispatchOptionsRequest());
			dispatcherServlet.setDispatchTraceRequest(
					this.webMvcProperties.isDispatchTraceRequest());
			dispatcherServlet.setThrowExceptionIfNoHandlerFound(
					this.webMvcProperties.isThrowExceptionIfNoHandlerFound());
			return dispatcherServlet;
		}

		@Bean
		@ConditionalOnBean(MultipartResolver.class)
		@ConditionalOnMissingBean(name = DispatcherServlet.MULTIPART_RESOLVER_BEAN_NAME)
		public MultipartResolver multipartResolver(MultipartResolver resolver) {
			// Detect if the user has created a MultipartResolver but named it incorrectly
			return resolver;
		}

<<<<<<< HEAD
		@Bean
		public DispatcherServletPathProvider mainDispatcherServletPathProvider() {
			return () -> DispatcherServletConfiguration.this.webMvcProperties.getServlet()
					.getPath();
		}

=======
>>>>>>> a1491be6
	}

	@Configuration
	@Conditional(DispatcherServletRegistrationCondition.class)
	@ConditionalOnClass(ServletRegistration.class)
	@EnableConfigurationProperties(WebMvcProperties.class)
	@Import(DispatcherServletConfiguration.class)
	protected static class DispatcherServletRegistrationConfiguration {

		private final WebMvcProperties webMvcProperties;

		private final MultipartConfigElement multipartConfig;

		public DispatcherServletRegistrationConfiguration(
				WebMvcProperties webMvcProperties,
				ObjectProvider<MultipartConfigElement> multipartConfigProvider) {
			this.webMvcProperties = webMvcProperties;
			this.multipartConfig = multipartConfigProvider.getIfAvailable();
		}

		@Bean(name = DEFAULT_DISPATCHER_SERVLET_REGISTRATION_BEAN_NAME)
		@ConditionalOnBean(value = DispatcherServlet.class, name = DEFAULT_DISPATCHER_SERVLET_BEAN_NAME)
		public ServletRegistrationBean<DispatcherServlet> dispatcherServletRegistration(
				DispatcherServlet dispatcherServlet) {
			ServletRegistrationBean<DispatcherServlet> registration = new ServletRegistrationBean<>(
					dispatcherServlet,
					this.webMvcProperties.getServlet().getServletMapping());
			registration.setName(DEFAULT_DISPATCHER_SERVLET_BEAN_NAME);
			registration.setLoadOnStartup(
					this.webMvcProperties.getServlet().getLoadOnStartup());
			if (this.multipartConfig != null) {
				registration.setMultipartConfig(this.multipartConfig);
			}
			return registration;
		}

		@Bean
		@ConditionalOnMissingBean(DispatcherServletPathProvider.class)
		@ConditionalOnSingleCandidate(DispatcherServlet.class)
		public DispatcherServletPathProvider dispatcherServletPathProvider() {
			return () -> DispatcherServletRegistrationConfiguration.this.serverProperties
					.getServlet().getPath();
		}

	}

	@Order(Ordered.LOWEST_PRECEDENCE - 10)
	private static class DefaultDispatcherServletCondition extends SpringBootCondition {

		@Override
		public ConditionOutcome getMatchOutcome(ConditionContext context,
				AnnotatedTypeMetadata metadata) {
			ConditionMessage.Builder message = ConditionMessage
					.forCondition("Default DispatcherServlet");
			ConfigurableListableBeanFactory beanFactory = context.getBeanFactory();
			List<String> dispatchServletBeans = Arrays.asList(beanFactory
					.getBeanNamesForType(DispatcherServlet.class, false, false));
			if (dispatchServletBeans.contains(DEFAULT_DISPATCHER_SERVLET_BEAN_NAME)) {
				return ConditionOutcome.noMatch(message.found("dispatcher servlet bean")
						.items(DEFAULT_DISPATCHER_SERVLET_BEAN_NAME));
			}
			if (beanFactory.containsBean(DEFAULT_DISPATCHER_SERVLET_BEAN_NAME)) {
				return ConditionOutcome
						.noMatch(message.found("non dispatcher servlet bean")
								.items(DEFAULT_DISPATCHER_SERVLET_BEAN_NAME));
			}
			if (dispatchServletBeans.isEmpty()) {
				return ConditionOutcome
						.match(message.didNotFind("dispatcher servlet beans").atAll());
			}
			return ConditionOutcome.match(message
					.found("dispatcher servlet bean", "dispatcher servlet beans")
					.items(Style.QUOTE, dispatchServletBeans)
					.append("and none is named " + DEFAULT_DISPATCHER_SERVLET_BEAN_NAME));
		}

	}

	@Order(Ordered.LOWEST_PRECEDENCE - 10)
	private static class DispatcherServletRegistrationCondition
			extends SpringBootCondition {

		@Override
		public ConditionOutcome getMatchOutcome(ConditionContext context,
				AnnotatedTypeMetadata metadata) {
			ConfigurableListableBeanFactory beanFactory = context.getBeanFactory();
			ConditionOutcome outcome = checkDefaultDispatcherName(beanFactory);
			if (!outcome.isMatch()) {
				return outcome;
			}
			return checkServletRegistration(beanFactory);
		}

		private ConditionOutcome checkDefaultDispatcherName(
				ConfigurableListableBeanFactory beanFactory) {
			List<String> servlets = Arrays.asList(beanFactory
					.getBeanNamesForType(DispatcherServlet.class, false, false));
			boolean containsDispatcherBean = beanFactory
					.containsBean(DEFAULT_DISPATCHER_SERVLET_BEAN_NAME);
			if (containsDispatcherBean
					&& !servlets.contains(DEFAULT_DISPATCHER_SERVLET_BEAN_NAME)) {
				return ConditionOutcome
						.noMatch(startMessage().found("non dispatcher servlet")
								.items(DEFAULT_DISPATCHER_SERVLET_BEAN_NAME));
			}
			return ConditionOutcome.match();
		}

		private ConditionOutcome checkServletRegistration(
				ConfigurableListableBeanFactory beanFactory) {
			ConditionMessage.Builder message = startMessage();
			List<String> registrations = Arrays.asList(beanFactory
					.getBeanNamesForType(ServletRegistrationBean.class, false, false));
			boolean containsDispatcherRegistrationBean = beanFactory
					.containsBean(DEFAULT_DISPATCHER_SERVLET_REGISTRATION_BEAN_NAME);
			if (registrations.isEmpty()) {
				if (containsDispatcherRegistrationBean) {
					return ConditionOutcome
							.noMatch(message.found("non servlet registration bean").items(
									DEFAULT_DISPATCHER_SERVLET_REGISTRATION_BEAN_NAME));
				}
				return ConditionOutcome
						.match(message.didNotFind("servlet registration bean").atAll());
			}
			if (registrations
					.contains(DEFAULT_DISPATCHER_SERVLET_REGISTRATION_BEAN_NAME)) {
				return ConditionOutcome.noMatch(message.found("servlet registration bean")
						.items(DEFAULT_DISPATCHER_SERVLET_REGISTRATION_BEAN_NAME));
			}
			if (containsDispatcherRegistrationBean) {
				return ConditionOutcome
						.noMatch(message.found("non servlet registration bean").items(
								DEFAULT_DISPATCHER_SERVLET_REGISTRATION_BEAN_NAME));
			}
			return ConditionOutcome.match(message.found("servlet registration beans")
					.items(Style.QUOTE, registrations).append("and none is named "
							+ DEFAULT_DISPATCHER_SERVLET_REGISTRATION_BEAN_NAME));
		}

		private ConditionMessage.Builder startMessage() {
			return ConditionMessage.forCondition("DispatcherServlet Registration");
		}

	}

}<|MERGE_RESOLUTION|>--- conflicted
+++ resolved
@@ -111,15 +111,6 @@
 			return resolver;
 		}
 
-<<<<<<< HEAD
-		@Bean
-		public DispatcherServletPathProvider mainDispatcherServletPathProvider() {
-			return () -> DispatcherServletConfiguration.this.webMvcProperties.getServlet()
-					.getPath();
-		}
-
-=======
->>>>>>> a1491be6
 	}
 
 	@Configuration
@@ -160,7 +151,7 @@
 		@ConditionalOnMissingBean(DispatcherServletPathProvider.class)
 		@ConditionalOnSingleCandidate(DispatcherServlet.class)
 		public DispatcherServletPathProvider dispatcherServletPathProvider() {
-			return () -> DispatcherServletRegistrationConfiguration.this.serverProperties
+			return () -> DispatcherServletRegistrationConfiguration.this.webMvcProperties
 					.getServlet().getPath();
 		}
 
