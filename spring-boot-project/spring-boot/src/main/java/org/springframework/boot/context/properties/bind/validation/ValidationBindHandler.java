/*
 * Copyright 2012-2019 the original author or authors.
 *
 * Licensed under the Apache License, Version 2.0 (the "License");
 * you may not use this file except in compliance with the License.
 * You may obtain a copy of the License at
 *
 *      https://www.apache.org/licenses/LICENSE-2.0
 *
 * Unless required by applicable law or agreed to in writing, software
 * distributed under the License is distributed on an "AS IS" BASIS,
 * WITHOUT WARRANTIES OR CONDITIONS OF ANY KIND, either express or implied.
 * See the License for the specific language governing permissions and
 * limitations under the License.
 */

package org.springframework.boot.context.properties.bind.validation;

import java.util.Arrays;
import java.util.Deque;
import java.util.LinkedHashSet;
import java.util.LinkedList;
import java.util.Set;
import java.util.stream.Collectors;

import org.springframework.boot.context.properties.bind.AbstractBindHandler;
import org.springframework.boot.context.properties.bind.BindContext;
import org.springframework.boot.context.properties.bind.BindHandler;
import org.springframework.boot.context.properties.bind.Bindable;
import org.springframework.boot.context.properties.source.ConfigurationProperty;
import org.springframework.boot.context.properties.source.ConfigurationPropertyName;
import org.springframework.validation.BeanPropertyBindingResult;
import org.springframework.validation.BindingResult;
import org.springframework.validation.Validator;

/**
 * {@link BindHandler} to apply {@link Validator Validators} to bound results.
 *
 * @author Phillip Webb
 * @author Madhura Bhave
 * @since 2.0.0
 */
public class ValidationBindHandler extends AbstractBindHandler {

	private final Validator[] validators;

	private final Set<ConfigurationProperty> boundProperties = new LinkedHashSet<>();

	private final Deque<BindValidationException> exceptions = new LinkedList<>();

	public ValidationBindHandler(Validator... validators) {
		this.validators = validators;
	}

	public ValidationBindHandler(BindHandler parent, Validator... validators) {
		super(parent);
		this.validators = validators;
	}

	@Override
	public Object onSuccess(ConfigurationPropertyName name, Bindable<?> target, BindContext context, Object result) {
		if (context.getConfigurationProperty() != null) {
			this.boundProperties.add(context.getConfigurationProperty());
		}
		return super.onSuccess(name, target, context, result);
	}

	@Override
	public void onFinish(ConfigurationPropertyName name, Bindable<?> target, BindContext context, Object result)
			throws Exception {
		validate(name, target, context, result);
		super.onFinish(name, target, context, result);
	}

<<<<<<< HEAD
	@Override
	public Object onFailure(ConfigurationPropertyName name, Bindable<?> target,
			BindContext context, Exception error) throws Exception {
		Object result = super.onFailure(name, target, context, error);
		validate(name, target, context, null);
		return result;
	}

	private void validate(ConfigurationPropertyName name, Bindable<?> target,
			BindContext context, Object result) {
=======
	private void validate(ConfigurationPropertyName name, Bindable<?> target, BindContext context, Object result) {
>>>>>>> c6c139d9
		Object validationTarget = getValidationTarget(target, context, result);
		Class<?> validationType = target.getBoxedType().resolve();
		if (validationTarget != null) {
			validateAndPush(name, validationTarget, validationType);
		}
		if (context.getDepth() == 0 && !this.exceptions.isEmpty()) {
			throw this.exceptions.pop();
		}
	}

	private Object getValidationTarget(Bindable<?> target, BindContext context, Object result) {
		if (result != null) {
			return result;
		}
		if (context.getDepth() == 0 && target.getValue() != null) {
			return target.getValue().get();
		}
		return null;
	}

	private void validateAndPush(ConfigurationPropertyName name, Object target,
			Class<?> type) {
		BindingResult errors = new BeanPropertyBindingResult(target, name.toString());
		Arrays.stream(this.validators).filter((validator) -> validator.supports(type))
				.forEach((validator) -> validator.validate(target, errors));
		if (errors.hasErrors()) {
			this.exceptions.push(getBindValidationException(name, errors));
		}
	}

	private BindValidationException getBindValidationException(ConfigurationPropertyName name, BindingResult errors) {
		Set<ConfigurationProperty> boundProperties = this.boundProperties.stream()
				.filter((property) -> name.isAncestorOf(property.getName()))
				.collect(Collectors.toCollection(LinkedHashSet::new));
		ValidationErrors validationErrors = new ValidationErrors(name, boundProperties, errors.getAllErrors());
		return new BindValidationException(validationErrors);
	}

}<|MERGE_RESOLUTION|>--- conflicted
+++ resolved
@@ -72,20 +72,15 @@
 		super.onFinish(name, target, context, result);
 	}
 
-<<<<<<< HEAD
 	@Override
-	public Object onFailure(ConfigurationPropertyName name, Bindable<?> target,
-			BindContext context, Exception error) throws Exception {
+	public Object onFailure(ConfigurationPropertyName name, Bindable<?> target, BindContext context, Exception error)
+			throws Exception {
 		Object result = super.onFailure(name, target, context, error);
 		validate(name, target, context, null);
 		return result;
 	}
 
-	private void validate(ConfigurationPropertyName name, Bindable<?> target,
-			BindContext context, Object result) {
-=======
 	private void validate(ConfigurationPropertyName name, Bindable<?> target, BindContext context, Object result) {
->>>>>>> c6c139d9
 		Object validationTarget = getValidationTarget(target, context, result);
 		Class<?> validationType = target.getBoxedType().resolve();
 		if (validationTarget != null) {
@@ -106,8 +101,7 @@
 		return null;
 	}
 
-	private void validateAndPush(ConfigurationPropertyName name, Object target,
-			Class<?> type) {
+	private void validateAndPush(ConfigurationPropertyName name, Object target, Class<?> type) {
 		BindingResult errors = new BeanPropertyBindingResult(target, name.toString());
 		Arrays.stream(this.validators).filter((validator) -> validator.supports(type))
 				.forEach((validator) -> validator.validate(target, errors));
